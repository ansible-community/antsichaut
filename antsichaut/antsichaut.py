#!/usr/bin/python

from functools import cached_property
from importlib.metadata import version as _version
from pathlib import Path

import configargparse
import requests
from ruamel.yaml import YAML
from single_source import get_version


class ChangelogCIBase:
    """Base Class for antsichaut."""

    github_api_url = "https://api.github.com"

    def __init__(  # noqa: PLR0913
        self,
        repository,
        since_version,
        to_version,
        group_config,
        filename="changelogs/changelog.yaml",
        token=None,
    ) -> None:
        self.repository = repository
        self.filename = filename
        self.token = token
        self.since_version = since_version
        self.to_version = to_version
        self.group_config = group_config

    @cached_property
    def _get_request_headers(self):
        """Get headers for GitHub API request."""
        headers = {"Accept": "application/vnd.github.v3+json"}
        # if the user adds `GITHUB_TOKEN` add it to API Request
        # required for `private` repositories
        if self.token:
            headers["authorization"] = f"Bearer {self.token}"

        return headers

    def _get_release_id(self, release_version):
        """Get ID of a specific release."""
        url = ("{base_url}/repos/{repo_name}/releases/tags/{version}").format(
            base_url=self.github_api_url,
            repo_name=self.repository,
            version=release_version,
        )

        response = requests.get(url, headers=self._get_request_headers, timeout=10)

        release_id = ""

        if response.ok:
            response_data = response.json()
            # get the published date of the latest release
            release_id = response_data["id"]
        else:
            # if there is no previous release API will return 404 Not Found
            msg = (
                f"Could not find any release id for "
                f"{self.repository}, status code: {response.status_code}"
            )
            print(msg)
        return release_id

    def _get_release_date(self, release_version):
        """Using GitHub API gets latest release date."""
        if release_version == "latest":
            version = release_version
        else:
            version = self._get_release_id(release_version)

        url = ("{base_url}/repos/{repo_name}/releases/{version}").format(
            base_url=self.github_api_url,
            repo_name=self.repository,
            version=version,
        )

        response = requests.get(url, headers=self._get_request_headers, timeout=10)

        published_date = ""

        if response.ok:
            response_data = response.json()
            # get the published date of the latest release
            published_date = response_data["published_at"]
        else:
            # if there is no previous release API will return 404 Not Found
            msg = (
                f"Could not find any previous release for "
                f"{self.repository}, status code: {response.status_code}"
            )
            print(msg)

        return published_date

    def _write_changelog(self, string_data):
        """Write changelog to the changelog file."""
        with self.filename.open(mode="r+") as file:
            # read the existing data and store it in a variable
            yaml = YAML()
            yaml.explicit_start = True
            yaml.indent(sequence=4, offset=2)
            yaml.dump(string_data, file)

    @staticmethod
    def _get_changelog_line(item):
        """Generate each line of changelog."""
        return "{title} ({url})".format(title=item["title"], url=item["url"])

    def get_changes_after_last_release(self):
        """Get all the merged pull request after specified release
        until optionally specified release.
        """
        since_release_date = self._get_release_date(self.since_version)

        merged_date_filter = (
            f"merged:{since_release_date}..{self._get_release_date(self.to_version)}"
            if self.to_version
            else f"merged:>={since_release_date}"
        )

        url = (
            "{base_url}/search/issues"
            "?q=repo:{repo_name}+"
            "is:pr+"
            "is:merged+"
            "sort:author-date-asc+"
            "{merged_date_filter}"
            "&sort=merged"
            "&per_page=100"
        ).format(
            base_url=self.github_api_url,
            repo_name=self.repository,
            merged_date_filter=merged_date_filter,
        )

        items = []

        response = requests.get(url, headers=self._get_request_headers, timeout=10)

        if response.ok:
            response_data = response.json()
            # `total_count` represents the number of
            # pull requests returned by the API call
            if response_data["total_count"] > 0:
                for item in response_data["items"]:
                    data = {
                        "title": item["title"],
                        "number": item["number"],
                        "url": item["html_url"],
                        "labels": [label["name"] for label in item["labels"]],
                    }
                    items.append(data)
            else:
                print("No pull request found")
        else:
            msg = (
                f"Could not get pull requests for "
                f"{self.repository} from GitHub API. "
                f"response status code: {response.status_code}"
            )
            print(msg)

        return items

<<<<<<< HEAD
    def parse_changelog(self, changes):  # noqa: C901, PLR0912
        """Parse the pull requests data and return a string."""
=======
    def remove_outdated(self, changes, data, new_version):
        """Remove outdate changes from changelog.

        Walk through the exisiting changelog looking for each PR.
        If the PR is found in a given line, but the title has changed,
        remove the line from the changelog. Rather than exit early,
        continue to walk through the changelog to ensure that all
        changes are removed.

        :param changes: list of PRs
        :param data: existing changelog data
        :param new_version: new version of the package to be released
        """
        current_changes = data["releases"][new_version]["changes"]
        for pull_request in changes:
            new_entry = self._get_changelog_line(pull_request)
            url = pull_request["url"]
            for change_type, changes_of_type in current_changes.items():
                change_list = reversed(list(enumerate(changes_of_type)))
                for idx, current_entry in change_list:
                    url_found = url in current_entry
                    not_full_match = new_entry != current_entry
                    if url_found and not_full_match:
                        del current_changes[change_type][idx]

    def parse_changelog(self, changes):
        """Parse the pull requests data and return a string"""
>>>>>>> 3998c0ad
        yaml = YAML()

        changelog = Path("changelogs/changelog.yaml")
        with changelog.open(encoding="utf-8") as file:
            data = yaml.load(file)

        # get the new version from the changelog.yaml
        # by using the last item in the list of releases
        new_version = list(dict(dict(data)["releases"]))[-1]

        # add changes-key to the release dict
        dict(data)["releases"][new_version].insert(0, "changes", {})

        # Remove outdated changes from changelog
        self.remove_outdated(
            changes=changes,
            data=data,
            new_version=new_version,
        )

        leftover_changes = []
        for pull_request in changes:
            for config in self.group_config:
                if any(label in pull_request["labels"] for label in config["labels"]):
                    # if a PR contains a skip_changelog label,
                    # do not add it to the changelog
                    if config["title"] == "skip_changelog":
                        break

                    change_type = config["title"]

                    # add the new change section if it does not exist yet
                    if change_type not in dict(data)["releases"][new_version]["changes"]:
                        dict(data)["releases"][new_version]["changes"].update(
                            {change_type: []},
                        )

                    pr = self._get_changelog_line(pull_request)

                    # if the pr is already in the dict, do not add it, just remove it
                    # from the list of pull_requests
                    if pr in dict(data)["releases"][new_version]["changes"][change_type]:
                        break

                    # if there is no change of this change_type yet, add a new list
                    if not dict(data)["releases"][new_version]["changes"][change_type]:
                        dict(data)["releases"][new_version]["changes"][change_type] = [
                            pr,
                        ]
                        break
                    # if there is a change of this change_type, append to the list
                    dict(data)["releases"][new_version]["changes"][change_type].append(
                        pr,
                    )
                    break
            else:
                leftover_changes.append(pull_request)
                continue

        # all other changes without labels go to the trivial section
        change_type = "trivial"
        for pull_request in leftover_changes:
            if change_type not in dict(data)["releases"][new_version]["changes"]:
                dict(data)["releases"][new_version]["changes"].update({change_type: []})

            pr = self._get_changelog_line(pull_request)

            # if the pr is already in the dict, do not add it, just remove it
            # from the list of pull_requests
            if pr in dict(data)["releases"][new_version]["changes"][change_type]:
                continue
            if not dict(data)["releases"][new_version]["changes"][change_type]:
                dict(data)["releases"][new_version]["changes"][change_type] = [pr]
            # if there is a change of this change_type, append to the list
            else:
                dict(data)["releases"][new_version]["changes"][change_type].append(pr)

        return data

    def run(self):
        """Entrypoint."""
        changes = self.get_changes_after_last_release()
        # exit the method if there are no changes found
        if not changes:
            return

        string_data = self.parse_changelog(changes)
        self._write_changelog(string_data)


def version():
    __version__ = get_version(__name__, Path(__file__).parent.parent)
    if not __version__:  # pragma: no cover
        # Only works when package is installed
        __version__ = _version("antsichaut")
    return __version__


def main():
    p = configargparse.ArgParser(
        default_config_files=[".antsichaut.yaml"],
        config_file_parser_class=configargparse.YAMLConfigFileParser,
        formatter_class=configargparse.ArgumentDefaultsHelpFormatter,
    )

    # Add the arguments
    p.add(
        "--repository",
        type=str,
        help="the github-repository in the form of owner/repo-name",
        env_var="GITHUB_REPOSITORY",
        required=True,
    )
    p.add(
        "--github_token",
        type=str,
        help="a token to access github",
        env_var="GITHUB_TOKEN",
        required=True,
    )
    p.add(
        "--since_version",
        type=str,
        help="the version to fetch PRs since",
        env_var="SINCE_VERSION",
        required=True,
    )
    p.add(
        "--to_version",
        type=str,
        help="the version to fetch PRs to",
        env_var="TO_VERSION",
        required=False,
    )
    p.add(
        "--major_changes_labels",
        dest="major_changes_labels",
        type=str,
        action="append",
        help="the labels for major changes. Default: ['major', 'breaking']",
        env_var="MAJOR_CHANGES_LABELS",
        required=False,
    )
    p.add(
        "--minor_changes_labels",
        dest="minor_changes_labels",
        type=str,
        action="append",
        help="the labels for minor changes. Default: ['minor', 'enhancement']",
        env_var="MINOR_CHANGES_LABELS",
        required=False,
    )
    p.add(
        "--breaking_changes_labels",
        dest="breaking_changes_labels",
        type=str,
        action="append",
        help="the labels for breaking changes. Default: ['major', 'breaking']",
        env_var="BRAKING_CHANGES_LABELS",
        required=False,
    )
    p.add(
        "--deprecated_features_labels",
        dest="deprecated_features_labels",
        type=str,
        action="append",
        help="the labels for deprecated features. Default: ['deprecated']",
        env_var="DEPRECATED_FEATURES_LABELS",
        required=False,
    )
    p.add(
        "--removed_features_labels",
        dest="removed_features_labels",
        type=str,
        action="append",
        help="the labels for removed features. Default: ['removed']",
        env_var="REMOVED_FEATURES_LABELS",
        required=False,
    )
    p.add(
        "--security_fixes_labels",
        dest="security_fixes_labels",
        type=str,
        action="append",
        help="the labels for security fixes. Default: ['security']",
        env_var="SECURITY_FIXES_LABELS",
        required=False,
    )
    p.add(
        "--bugfixes_labels",
        dest="bugfixes_labels",
        type=str,
        action="append",
        help="the labels for bugfixes. Default: ['bug', 'bugfix']",
        env_var="BUGFIXES_LABELS",
        required=False,
    )
    p.add(
        "--skip_changelog_labels",
        dest="skip_changelog_labels",
        type=str,
        action="append",
        help="the labels for skip_changelog. Default: ['skip_changelog']",
        env_var="SKIP_CHANGELOG_LABELS",
        required=False,
    )
    p.add("--version", action="version", version=version())

    # Execute the parse_args() method
    args = p.parse_args()

    # set defaults if the labels are undefined
    # setting them with argparse does not work, because
    # with argparse you can only append to the defaults, not override them
    if not args.major_changes_labels:
        args.major_changes_labels = ["major", "breaking"]
    if not args.minor_changes_labels:
        args.minor_changes_labels = ["minor", "enhancement"]
    if not args.breaking_changes_labels:
        args.breaking_changes_labels = ["major", "breaking"]
    if not args.deprecated_features_labels:
        args.deprecated_features_labels = ["deprecated"]
    if not args.removed_features_labels:
        args.removed_features_labels = ["removed"]
    if not args.security_fixes_labels:
        args.security_fixes_labels = ["security"]
    if not args.bugfixes_labels:
        args.bugfixes_labels = ["bug", "bugfix"]
    if not args.skip_changelog_labels:
        args.skip_changelog_labels = ["skip_changelog"]

    repository = args.repository
    since_version = args.since_version
    to_version = args.to_version
    token = args.github_token

    group_config = [
        {"title": "major_changes", "labels": args.major_changes_labels},
        {"title": "minor_changes", "labels": args.minor_changes_labels},
        {"title": "breaking_changes", "labels": args.breaking_changes_labels},
        {"title": "deprecated_features", "labels": args.deprecated_features_labels},
        {"title": "removed_features", "labels": args.removed_features_labels},
        {"title": "security_fixes", "labels": args.security_fixes_labels},
        {"title": "bugfixes", "labels": args.bugfixes_labels},
        {"title": "skip_changelog", "labels": args.skip_changelog_labels},
    ]
    ci = ChangelogCIBase(
        repository,
        since_version,
        to_version,
        group_config,
        token=token,
    )
    # Run Changelog CI
    ci.run()


if __name__ == "__main__":
    main()<|MERGE_RESOLUTION|>--- conflicted
+++ resolved
@@ -168,10 +168,6 @@
 
         return items
 
-<<<<<<< HEAD
-    def parse_changelog(self, changes):  # noqa: C901, PLR0912
-        """Parse the pull requests data and return a string."""
-=======
     def remove_outdated(self, changes, data, new_version):
         """Remove outdate changes from changelog.
 
@@ -197,9 +193,9 @@
                     if url_found and not_full_match:
                         del current_changes[change_type][idx]
 
-    def parse_changelog(self, changes):
-        """Parse the pull requests data and return a string"""
->>>>>>> 3998c0ad
+     def parse_changelog(self, changes):  # noqa: C901, PLR0912
+        """Parse the pull requests data and return a string."""
+        
         yaml = YAML()
 
         changelog = Path("changelogs/changelog.yaml")
